--- conflicted
+++ resolved
@@ -15,10 +15,7 @@
         with:
           images: |
             inbucket/inbucket
-<<<<<<< HEAD
-=======
             ghcr.io/${{ github.repository }}
->>>>>>> ab988caf
           tags: |
             type=ref,event=branch
             type=ref,event=pr
@@ -33,8 +30,6 @@
         with:
           username: ${{ secrets.DOCKERHUB_USERNAME }}
           password: ${{ secrets.DOCKERHUB_TOKEN }}
-<<<<<<< HEAD
-=======
       - name: Login to GitHub Container Registry
         if: github.event_name != 'pull_request'
         uses: docker/login-action@v1
@@ -42,7 +37,6 @@
           registry: ghcr.io
           username: ${{ github.repository_owner }}
           password: ${{ secrets.GITHUB_TOKEN }}
->>>>>>> ab988caf
       - name: Build and push
         uses: docker/build-push-action@v2
         with:
