sudo: false

env:
  global:
    - GO111MODULE=on

language: go

install:
  - "go get golang.org/x/lint/golint"
  - "make deps"

jobs:
  include:
    - go: "1.11.x"
    - go: "master"
    - language: elm
      elm: "0.19.0"
      install:
        - "cd ui"
        - "npm ci"
      script:
        - "elm-format --validate ."
        - "npm run build"
    - stage: deploy
      go: "1.11.x"
      before_install:
        - "nvm install 10.13.0"
      install:
        - "cd ui"
        - "npm ci"
        - "npm run build"
        - "cd .."
      script: "curl -sL https://git.io/goreleaser | bash"
      addons:
        apt:
          packages:
            - rpm

<<<<<<< HEAD
deploy:
  provider: script
  script: etc/travis-deploy.sh
  on:
    tags: true
=======
stages:
  - test
  - name: deploy
    if: tag IS present
>>>>>>> 7ea8e2fc
<|MERGE_RESOLUTION|>--- conflicted
+++ resolved
@@ -37,15 +37,7 @@
           packages:
             - rpm
 
-<<<<<<< HEAD
-deploy:
-  provider: script
-  script: etc/travis-deploy.sh
-  on:
-    tags: true
-=======
 stages:
   - test
   - name: deploy
-    if: tag IS present
->>>>>>> 7ea8e2fc
+    if: tag IS present