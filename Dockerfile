# Docker build file for Inbucket: https://www.inbucket.org/

<<<<<<< HEAD
# Build
=======
# Install build-time dependencies
>>>>>>> 62dd540b
FROM golang:1.14-alpine3.11 as builder
RUN apk add --no-cache --virtual .build-deps g++ git make npm python3
WORKDIR /build
COPY . .
ENV CGO_ENABLED 0
RUN make clean deps
WORKDIR /build/ui
RUN rm -rf dist elm-stuff node_modules
RUN npm ci
ADD https://github.com/elm/compiler/releases/download/0.19.1/binary-for-linux-64-bit.gz elm.gz
RUN gunzip elm.gz && chmod 755 elm && mv elm /usr/bin/

# Build server
WORKDIR /build
RUN go build -o inbucket \
  -ldflags "-X 'main.version=$(git describe --tags --always)' -X 'main.date=$(date -Iseconds)'" \
  -v ./cmd/inbucket

# Build frontend
WORKDIR /build/ui
RUN npm run build

# Run in minimal image
FROM alpine:3.11
<<<<<<< HEAD
RUN apk --no-cache add tzdata
=======
>>>>>>> 62dd540b
WORKDIR /opt/inbucket
RUN mkdir bin defaults ui
COPY --from=builder /build/inbucket bin
COPY --from=builder /build/ui/dist ui
COPY etc/docker/defaults/greeting.html defaults
COPY etc/docker/defaults/start-inbucket.sh /

# Configuration
ENV INBUCKET_SMTP_DISCARDDOMAINS bitbucket.local
ENV INBUCKET_SMTP_TIMEOUT 30s
ENV INBUCKET_POP3_TIMEOUT 30s
ENV INBUCKET_WEB_GREETINGFILE /opt/inbucket/defaults/greeting.html
ENV INBUCKET_WEB_COOKIEAUTHKEY secret-inbucket-session-cookie-key
ENV INBUCKET_WEB_UIDIR=ui
ENV INBUCKET_STORAGE_TYPE file
ENV INBUCKET_STORAGE_PARAMS path:/storage
ENV INBUCKET_STORAGE_RETENTIONPERIOD 72h
ENV INBUCKET_STORAGE_MAILBOXMSGCAP 300

# Healthcheck
HEALTHCHECK --interval=5s --timeout=5s --retries=3 CMD /bin/sh -c 'wget localhost:$(echo ${INBUCKET_WEB_ADDR:-0.0.0.0:9000}|cut -d: -f2) -q -O - >/dev/null'

# Ports: SMTP, HTTP, POP3
EXPOSE 2500 9000 1100

# Persistent Volumes
VOLUME /config
VOLUME /storage

RUN addgroup -g 1000 inbucket && adduser -G inbucket -u 1000 -D inbucket && chown -R inbucket:inbucket /opt/inbucket/ && chmod 774 /opt/inbucket/ -R && chown /start-inbucket.sh && chmod +x /start-inbucket.sh

USER inbucket

ENTRYPOINT ["/start-inbucket.sh"]
CMD ["-logjson"]<|MERGE_RESOLUTION|>--- conflicted
+++ resolved
@@ -1,10 +1,6 @@
 # Docker build file for Inbucket: https://www.inbucket.org/
 
-<<<<<<< HEAD
-# Build
-=======
 # Install build-time dependencies
->>>>>>> 62dd540b
 FROM golang:1.14-alpine3.11 as builder
 RUN apk add --no-cache --virtual .build-deps g++ git make npm python3
 WORKDIR /build
@@ -29,10 +25,7 @@
 
 # Run in minimal image
 FROM alpine:3.11
-<<<<<<< HEAD
 RUN apk --no-cache add tzdata
-=======
->>>>>>> 62dd540b
 WORKDIR /opt/inbucket
 RUN mkdir bin defaults ui
 COPY --from=builder /build/inbucket bin
